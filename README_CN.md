<!--
#
# Licensed to the Apache Software Foundation (ASF) under one or more
# contributor license agreements.  See the NOTICE file distributed with
# this work for additional information regarding copyright ownership.
# The ASF licenses this file to You under the Apache License, Version 2.0
# (the "License"); you may not use this file except in compliance with
# the License.  You may obtain a copy of the License at
#
#     http://www.apache.org/licenses/LICENSE-2.0
#
# Unless required by applicable law or agreed to in writing, software
# distributed under the License is distributed on an "AS IS" BASIS,
# WITHOUT WARRANTIES OR CONDITIONS OF ANY KIND, either express or implied.
# See the License for the specific language governing permissions and
# limitations under the License.
#
-->

[English](README.md)
## APISIX

[![Build Status](https://travis-ci.org/apache/incubator-apisix.svg?branch=master)](https://travis-ci.org/apache/incubator-apisix)
[![License](https://img.shields.io/badge/License-Apache%202.0-blue.svg)](https://github.com/apache/incubator-apisix/blob/master/LICENSE)

- **QQ 交流群**: 552030619
- 邮件列表: 发邮件到 dev-subscribe@apisix.apache.org, 然后跟着回复邮件操作即可。
- ![Twitter Follow](https://img.shields.io/twitter/follow/ApacheAPISIX?style=social)

## Apache APISIX 是什么？
Apache APISIX 是一个动态、实时、高性能的 API 网关，基于 Nginx 网络库和 etcd 实现，
提供负载均衡、动态上游、灰度发布、服务熔断、身份认证、可观测性等丰富的流量管理功能。

你可以使用 Apache APISIX 来处理传统的南北向流量，以及服务间的东西向流量，
也可以当做 k8s ingress controller 来使用。

Apache APISIX 的技术架构如下图所示：

![](doc/images/apisix.png)


## 功能
你可以把 Apache APISIX 当做流量入口，来处理所有的业务数据，包括动态路由、动态上游、动态证书、
A/B 测试、金丝雀发布(灰度发布)、蓝绿部署、限流限速、抵御恶意攻击、监控报警、服务可观测性、服务治理等。

- **全平台**
    - 云原生: 平台无关，没有供应商锁定，无论裸机还是 Kubernetes，APISIX 都可以运行。
    - 运行环境: OpenResty 和 Tengine 都支持。
    - 支持 ARM64: 不用担心底层技术的锁定。

- **多协议**
    - [TCP/UDP 代理](doc/zh-cn/stream-proxy.md): 动态 TCP/UDP 代理。
    - [动态 MQTT 代理](doc/zh-cn/plugins/mqtt-proxy.md): 支持用 `client_id` 对 MQTT 进行负载均衡，同时支持 MQTT [3.1.*](http://docs.oasis-open.org/mqtt/mqtt/v3.1.1/os/mqtt-v3.1.1-os.html) 和 [5.0](https://docs.oasis-open.org/mqtt/mqtt/v5.0/mqtt-v5.0.html) 两个协议标准。
    - [gRPC 代理](doc/zh-cn/grpc-proxy.md)：通过 APISIX 代理 gRPC 连接，并使用 APISIX 的大部分特性管理你的 gRPC 服务。
    - [gRPC 协议转换](doc/zh-cn/plugins/grpc-transcode.md)：支持协议的转换，这样客户端可以通过 HTTP/JSON 来访问你的 gRPC API。
    - Websocket 代理
    - Proxy Protocol
    - Dubbo 代理：基于 Tengine，可以实现 Dubbo 请求的代理。
    - HTTP(S) 反向代理
    - [SSL](doc/zh-cn/https.md)：动态加载 SSL 证书。

- **全动态能力**
    - [热更新和热插件](doc/zh-cn/plugins.md): 无需重启服务，就可以持续更新配置和插件。
    - [代理请求重写](doc/zh-cn/plugins/proxy-rewrite.md): 支持重写请求上游的`host`、`uri`、`schema`、`enable_websocket`、`headers`信息。
    - [输出内容重写](doc/zh-cn/plugins/response-rewrite.md): 支持自定义修改返回内容的 `status code`、`body`、`headers`。
    - [Serverless](doc/zh-cn/plugins/serverless.md): 在 APISIX 的每一个阶段，你都可以添加并调用自己编写的函数。
    - 动态负载均衡：动态支持有权重的 round-robin 负载平衡。
    - 支持一致性 hash 的负载均衡：动态支持一致性 hash 的负载均衡。
    - [健康检查](doc/health-check.md)：启用上游节点的健康检查，将在负载均衡期间自动过滤不健康的节点，以确保系统稳定性。
    - 熔断器: 智能跟踪不健康上游服务。
    - [代理镜像](doc/zh-cn/plugins/proxy-mirror.md): 提供镜像客户端请求的能力。

- **精细化路由**
    - [支持全路径匹配和前缀匹配](doc/router-radixtree.md#how-to-use-libradixtree-in-apisix)
    - [支持使用 Nginx 所有内置变量做为路由的条件](/doc/router-radixtree.md#how-to-filter-route-by-nginx-builtin-variable)，所以你可以使用 `cookie`, `args` 等做为路由的条件，来实现灰度发布、A/B 测试等功能
    - 支持[各类操作符做为路由的判断条件](https://github.com/iresty/lua-resty-radixtree#operator-list)，比如 `{"arg_age", ">", 24}`
    - 支持[自定义路由匹配函数](https://github.com/iresty/lua-resty-radixtree/blob/master/t/filter-fun.t#L10)
    - IPv6：支持使用 IPv6 格式匹配路由
    - 支持路由的[自动过期(TTL)](doc/zh-cn/admin-api.md#route)
    - [支持路由的优先级](doc/router-radixtree.md#3-match-priority)
    - [支持批量 Http 请求](doc/zh-cn/plugins/batch-requests.md)

- **安全防护**
    - 多种身份认证方式: [key-auth](doc/zh-cn/plugins/key-auth.md), [JWT](doc/zh-cn/plugins/jwt-auth.md), [basic-auth](doc/zh-cn/plugins/basic-auth.md), [wolf-rbac](doc/zh-cn/plugins/wolf-rbac.md)。
    - [IP 黑白名单](doc/zh-cn/plugins/ip-restriction.md)
    - [IdP 支持](doc/plugins/oauth.md): 支持外部的身份认证服务，比如 Auth0，Okta，Authing 等，用户可以借此来对接 Oauth2.0 等认证方式。
    - [限制速率](doc/zh-cn/plugins/limit-req.md)
    - [限制请求数](doc/zh-cn/plugins/limit-count.md)
    - [限制并发](doc/zh-cn/plugins/limit-conn.md)
    - 防御 ReDoS(正则表达式拒绝服务)：内置策略，无需配置即可抵御 ReDoS。
    - [CORS](doc/zh-cn/plugins/cors.md)：为你的API启用 CORS。
<<<<<<< HEAD
    - [uri-blocker](doc/plugins/uri-blocker.md)：根据 URI 拦截用户请求。
    - [请求验证器](doc/zh-cn/plugins/request-validation.md)。
=======
    - [uri-blocker](doc/zh-cn/plugins/uri-blocker.md)：根据 URI 拦截用户请求。
>>>>>>> 65df727a

- **运维友好**
    - OpenTracing 可观测性: 支持 [Apache Skywalking](doc/zh-cn/plugins/skywalking.md) 和 [Zipkin](doc/zh-cn/plugins/zipkin.md)。
    - 对接外部服务发现：除了内置的 etcd 外，还支持 `Consul` 和 `Nacos` 的 [DNS 发现模式](https://github.com/apache/incubator-apisix/issues/1731#issuecomment-646392129)，以及 [Eureka](doc/zh-cn/discovery.md)。
    - 监控和指标: [Prometheus](doc/zh-cn/plugins/prometheus.md)
    - 集群：APISIX 节点是无状态的，创建配置中心集群请参考 [etcd Clustering Guide](https://github.com/etcd-io/etcd/blob/master/Documentation/op-guide/clustering.md)。
    - 高可用：支持配置同一个集群内的多个 etcd 地址。
    - 控制台: 内置控制台来操作 APISIX 集群。
    - 版本控制：支持操作的多次回滚。
    - CLI: 使用命令行来启动、关闭和重启 APISIX。
    - [单机模式](doc/zh-cn/stand-alone.md): 支持从本地配置文件中加载路由规则，在 kubernetes(k8s) 等环境下更友好。
    - [全局规则](doc/zh-cn/architecture-design.md#Global-Rule)：允许对所有请求执行插件，比如黑白名单、限流限速等。
    - 高性能：在单核上 QPS 可以达到 18k，同时延迟只有 0.2 毫秒。
    - [故障注入](doc/zh-cn/plugins/fault-injection.md)
    - [REST Admin API](doc/zh-cn/admin-api.md): 使用 REST Admin API 来控制 Apache APISIX，默认只允许 127.0.0.1 访问，你可以修改 `conf/config.yaml` 中的 `allow_admin` 字段，指定允许调用 Admin API 的 IP 列表。同时需要注意的是，Admin API 使用 key auth 来校验调用者身份，**在部署前需要修改 `conf/config.yaml` 中的 `admin_key` 字段，来保证安全。**
    - 外部日志记录器：将访问日志导出到外部日志管理工具。([HTTP Logger](doc/plugins/http-logger.md), [TCP Logger](doc/plugins/tcp-logger.md), [Kafka Logger](doc/plugins/kafka-logger.md), [UDP Logger](doc/plugins/udp-logger.md))

- **高度可扩展**
    - [自定义插件](doc/zh-cn/plugin-develop.md): 允许挂载常见阶段，例如`init`, `rewrite`，`access`，`balancer`,`header filer`，`body filter` 和 `log` 阶段。
    - 自定义负载均衡算法：可以在 `balancer` 阶段使用自定义负载均衡算法。
    - 自定义路由: 支持用户自己实现路由算法。

## 编译和安装

APISIX 在以下操作系统中可顺利安装并做过测试：

CentOS 7, Ubuntu 16.04, Ubuntu 18.04, Debian 9, Debian 10, macOS, **ARM64** Ubuntu 18.04

有以下几种方式来安装 APISIX 的 Apache Release 版本:
1. 源码编译（适用所有系统）
    - 安装运行时依赖：OpenResty 和 etcd，以及编译的依赖：luarocks。参考[依赖安装文档](doc/zh-cn/install-dependencies.md)
    - 下载最新的源码发布包：
        ```shell
        wget http://www.apache.org/dist/apisix/1.5/apache-apisix-1.5-src.tar.gz
        tar zxvf apache-apisix-1.5-src.tar.gz
        ```
    - 安装运行时依赖的 Lua 库：
        ```shell
        cd apache-apisix-1.5
        make deps
        ```
    - 检查 APISIX 的版本号：
        ```shell
        ./bin/apisix version
        ```
    - 启动 APISIX (请先确保已经启动了 etcd，并打开了 v2 协议):
        ```shell
        ./bin/apisix start
        ```
2. [Docker 镜像](https://hub.docker.com/r/apache/apisix)（适用所有系统）

    默认会拉取最新的 Apache 发布包：

    ```shell
    docker pull apache/apisix
    ```

    Docker 镜像中并不包含 etcd，你可以参考 [docker compose 的示例](https://github.com/apache/incubator-apisix-docker/tree/master/example)来启动一个测试集群。

3. RPM 包（只适用于 CentOS 7）
    - 安装依赖：OpenResty 和 etcd，参考[依赖安装文档](doc/zh-cn/install-dependencies.md#centos-7)
    - 安装 APISIX：
    ```shell
    sudo yum install -y https://github.com/apache/apisix/releases/download/1.5/apisix-1.5-0.el7.noarch.rpm
    ```
    - 检查 APISIX 的版本号：
        ```shell
        apisix version
        ```
    - 启动 APISIX (请先确保已经启动了 etcd，并打开了 v2 协议):
        ```shell
        apisix start
        ```

**注意**：Apache APISIX 现在还不支持 etcd 的 v3 协议，所以启动 etcd 时需要开启 v2 协议的支持。
我们正在做 etcd v3 协议的支持。
```shell
etcd --enable-v2=true &
```

## 针对开发者

1. 对于开发者而言，可以使用最新的 master 分支来体验更多功能

    - 源码编译
    ```shell
    git clone git@github.com:apache/incubator-apisix.git
    cd incubator-apisix
    make deps
    ```

   - Docker 镜像
    ```shell
    git clone https://github.com/apache/incubator-apisix-docker.git
    cd incubator-apisix-docker
    sudo docker build -f alpine-dev/Dockerfile .
    ```

2. 入门指南

    入门指南是学习 APISIX 基础知识的好方法。按照 [入门指南](doc/zh-cn/getting-started.md)的步骤即可。

    更进一步，你可以跟着文档来尝试更多的[插件](doc/zh-cn/README.md#插件)。

3. Admin API

    Apache APISIX 提供了 [REST Admin API](doc/zh-cn/admin-api.md)，方便动态控制 Apache APISIX 集群。

4. 插件二次开发

    可以参考[插件开发指南](doc/zh-cn/plugin-develop.md)，以及[示例插件 echo](doc/zh-cn/plugins/echo.md) 的文档和代码实现。

    请注意，Apache APISIX 的插件新增、更新、删除等都是热加载的，不用重启服务。

更多文档请参考 [Apache APISIX 文档索引](doc/zh-cn/README.md)。

## 控制台

APISIX 提供了 [Dashboard 项目](https://github.com/apache/incubator-apisix-dashboard)，
可以使用 docker compose 直接部署和体验。

Dashboard 默认只允许 127.0.0.1 访问。你可以自行修改 `conf/config.yaml` 中的 `allow_admin` 字段，指定允许访问 dashboard 的 IP 列表。

## 性能测试

使用 AWS 的 8 核心服务器来压测 APISIX，QPS 可以达到 140000，同时延时只有 0.2 毫秒。

[性能测试脚本](benchmark/run.sh)，以及[测试方法和过程](https://gist.github.com/membphis/137db97a4bf64d3653aa42f3e016bd01)已经开源，欢迎补充。


## Apache APISIX 和 Kong 的比较

#### API 网关核心功能点，两者均已覆盖

| **功能**   | **Apache APISIX**   | **KONG**   |
|:----|:----|:----|
| **动态上游**  | 支持   | 支持   |
| **动态路由**  | 支持   | 支持   |
| **健康检查和熔断器**  | 支持   | 支持   |
| **动态SSL证书**  | 支持   | 支持   |
| **七层和四层代理**  | 支持   | 支持   |
| **分布式追踪**  | 支持   | 支持   |
| **自定义插件**  | 支持   | 支持   |
| **REST API**  | 支持   | 支持   |
| **CLI**  | 支持   | 支持   |

#### Apache APISIX 的优势

| **功能**   | **Apache APISIX**   | **KONG**   |
|:----|:----|:----|
| 项目归属   | Apache 软件基金会   | Kong Inc.   |
| 技术架构   | Nginx + etcd   | Nginx + postgres   |
| 交流渠道  | 微信群、QQ群、邮件列表、Github、meetup   | Github、论坛、freenode   |
| 单核 QPS (开启限流和prometheus插件)   | 18000   | 1700   |
| 平均延迟  | 0.2 毫秒   | 2 毫秒   |
| 支持 Dubbo 代理   | 是   | 否   |
| 配置回滚   | 是   | 否   |
| 支持生命周期的路由   | 是   | 否   |
| 插件热更新   | 是   | 否   |
| 用户自定义：负载均衡算法、路由   | 是   | 否   |
| resty <--> gRPC 转码   | 是   | 否   |
| 支持 Tengine 作为运行时   | 是   | 否   |
| MQTT 协议支持   | 是   | 否   |
| 配置生效时间   | 事件通知，低于1毫秒更新   | 定期轮询，5 秒   |
| 自带控制台   | 是   | 否   |
| 对接外部身份认证服务   | 是   | 否   |
| 配置中心高可用(HA)   | 是   | 否   |
| 指定时间窗口的限速   | 是   | 否   |
| 支持任何 Nginx 变量做路由条件 | 是   | 否   |

性能对比测试[详细内容如下](https://gist.github.com/membphis/137db97a4bf64d3653aa42f3e016bd01)。

## 视频和文章
- 2020.1.17 [API 网关 Apache APISIX 和 Kong 的选型对比](https://mp.weixin.qq.com/s/c51apneVj0O9yxiZAHF34Q)
- 2019.12.14 [从 0 到 1：Apache APISIX 的 Apache 之路](https://zhuanlan.zhihu.com/p/99620158)
- 2019.12.14 [基于 Apache APISIX 的下一代微服务架构](https://www.upyun.com/opentalk/445.html)
- 2019.10.30 [Apache APISIX 微服务架构极致性能架构解析](https://www.upyun.com/opentalk/440.html)
- 2019.9.27 [想把 APISIX 运行在 ARM64 平台上？只要三步](https://zhuanlan.zhihu.com/p/84467919)
- 2019.8.31 [APISIX 技术选型、测试和持续集成](https://www.upyun.com/opentalk/433.html)
- 2019.8.31 [APISIX 高性能实战2](https://www.upyun.com/opentalk/437.html)
- 2019.7.6 [APISIX 高性能实战](https://www.upyun.com/opentalk/429.html)

## 用户实际使用案例
- [贝壳找房：如何基于 Apache APISIX 搭建网关](https://mp.weixin.qq.com/s/yZl9MWPyF1-gOyCp8plflA)
- [360：Apache APISIX 在基础运维平台项目中的实践](https://mp.weixin.qq.com/s/zHF_vlMaPOSoiNvqw60tVw)
- [HelloTalk：基于 OpenResty 和 Apache APISIX 的全球化探索之路](https://www.upyun.com/opentalk/447.html)
- [腾讯云：为什么选择 Apache APISIX 来实现 k8s ingress controller?](https://www.upyun.com/opentalk/448.html)
- [思必驰：为什么我们重新写了一个 k8s ingress controller?](https://mp.weixin.qq.com/s/bmm2ibk2V7-XYneLo9XAPQ)

## APISIX 的用户有哪些？
有很多公司和组织把 APISIX 用于学习、研究、生产环境和商业产品中，包括：

<img src="https://raw.githubusercontent.com/api7/website-of-API7/master/user-wall.jpg" width="900" height="500">

欢迎用户把自己加入到 [Powered By](doc/powered-by.md) 页面。

## 全景图
<p align="left">
<img src="https://landscape.cncf.io/images/left-logo.svg" width="150">&nbsp;&nbsp;<img src="https://landscape.cncf.io/images/right-logo.svg" width="200">
<br/><br/>
APISIX 被纳入 <a href="https://landscape.cncf.io/category=api-gateway&format=card-mode&grouping=category"> 云原生软件基金会 API 网关全景图</a>
</p>

## 参与社区

如果你对 APISIX 的开发和使用感兴趣，欢迎加入我们的 QQ 群来交流:

<img src="doc/images/qq-group.png" width="302" height="302">

## 致谢

灵感来自 Kong 和 Orange。<|MERGE_RESOLUTION|>--- conflicted
+++ resolved
@@ -89,12 +89,8 @@
     - [限制并发](doc/zh-cn/plugins/limit-conn.md)
     - 防御 ReDoS(正则表达式拒绝服务)：内置策略，无需配置即可抵御 ReDoS。
     - [CORS](doc/zh-cn/plugins/cors.md)：为你的API启用 CORS。
-<<<<<<< HEAD
-    - [uri-blocker](doc/plugins/uri-blocker.md)：根据 URI 拦截用户请求。
+    - [uri-blocker](doc/zh-cn/plugins/uri-blocker.md)：根据 URI 拦截用户请求。
     - [请求验证器](doc/zh-cn/plugins/request-validation.md)。
-=======
-    - [uri-blocker](doc/zh-cn/plugins/uri-blocker.md)：根据 URI 拦截用户请求。
->>>>>>> 65df727a
 
 - **运维友好**
     - OpenTracing 可观测性: 支持 [Apache Skywalking](doc/zh-cn/plugins/skywalking.md) 和 [Zipkin](doc/zh-cn/plugins/zipkin.md)。
