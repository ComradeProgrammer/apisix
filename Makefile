--- conflicted
+++ resolved
@@ -222,7 +222,6 @@
 
 release-src:
 	tar -zcvf $(RELEASE_SRC).tgz \
-<<<<<<< HEAD
 	./apisix \
 	./bin \
 	./conf \
@@ -232,26 +231,6 @@
 	Makefile \
 	NOTICE \
 	*.md
-=======
-	--exclude .github \
-	--exclude .git \
-	--exclude .gitattributes \
-	--exclude .idea \
-	--exclude .travis \
-	--exclude .gitignore \
-	--exclude .DS_Store \
-	--exclude benchmark \
-	--exclude doc \
-	--exclude kubernetes \
-	--exclude logos \
-	--exclude deps \
-	--exclude logs \
-	--exclude t \
-	--exclude utils \
-	--exclude release \
-	--exclude $(RELEASE_SRC).tgz \
-	.
->>>>>>> c895cdf4
 
 	gpg --batch --yes --armor --detach-sig $(RELEASE_SRC).tgz
 	shasum -a 512 $(RELEASE_SRC).tgz > $(RELEASE_SRC).tgz.sha512
